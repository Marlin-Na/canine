import typing
import os
import re
import io
import sys
import subprocess
import warnings
import binascii
import traceback
import shlex
from .base import AbstractSlurmBackend, AbstractTransport
from ..utils import ArgumentHelper, make_interactive, check_call
from agutil import StdOutAdapter
import pandas as pd
import paramiko

import logging
logging.getLogger('paramiko').setLevel(logging.WARNING)

SSH_AGENT_PATTERN = re.compile(r'SSH_AUTH_SOCK=(.+); export SSH_AUTH_SOCK')

class IgnoreKeyPolicy(paramiko.client.AutoAddPolicy):
    """
    Slight modification of paramiko.client.AutoAddPolicy
    Doesn't save the new key to the file, but accepts it anyways
    """

    def missing_host_key(self, client, hostname, key):
        client._host_keys.add(hostname, key.get_name(), key)

class RemoteTransport(AbstractTransport):
    """
    Transport for working with remote files over ssh
    """
    def __init__(self, client: paramiko.SSHClient):
        """
        Initializes the transport from a given SSH client
        """
        self.client = client
        self.session = None

    def __enter__(self):
        """
        Starts a connection to the remote server
        """
        if self.client._transport is None:
            raise paramiko.SSHException("Client is not connected")
        self.session = self.client.open_sftp()
        return self

    def __exit__(self, *args):
        """
        Closes the connection to the remote server
        """
        self.session.close()
        self.session = None

    def open(self, filename: str, mode: str = 'r', bufsize: int = -1) -> typing.IO:
        """
        Returns a File-Like object open on the slurm cluster
        """
        if self.session is None:
            raise paramiko.SSHException("Transport is not connected")
        handle = self.session.open(filename, mode, bufsize)
        handle.mode = mode
        handle.name = filename
        if 'w' in mode:
            handle.set_pipelined(True)
        return handle

    def listdir(self, path: str) -> typing.List[str]:
        """
        Lists the contents of the requested path
        """
        if self.session is None:
            raise paramiko.SSHException("Transport is not connected")
        return self.session.listdir(path)

    def mkdir(self, path: str):
        """
        Creates the requested directory
        """
        if self.session is None:
            raise paramiko.SSHException("Transport is not connected")
        return self.session.mkdir(path)

    def stat(self, path: str) -> typing.Any:
        """
        Returns stat information
        """
        if self.session is None:
            raise paramiko.SSHException("Transport is not connected")
        return self.session.stat(path)

    def chmod(self, path: str, mode: int):
        """
        Change file permissions
        """
        if self.session is None:
            raise paramiko.SSHException("Transport is not connected")
        self.session.chmod(path, mode)

    def normpath(self, path: str) -> str:
        """
        Returns a normalized path relative to the transport
        """
        if self.session is None:
            raise paramiko.SSHException("Transport is not connected")
        try:
            return self.session.normalize(path)
        except FileNotFoundError:
            if path.startswith('/'):
                return path # Absolute
            # Relative
            return os.path.join(
                self.session.normalize('.'),
                path
            )

    def remove(self, path: str):
        """
        Removes the file at the given path
        """
        if self.session is None:
            raise paramiko.SSHException("Transport is not connected")
        self.session.remove(path)

    def rmdir(self, path: str):
        """
        Removes the directory at the given path
        """
        if self.session is None:
            raise paramiko.SSHException("Transport is not connected")
        self.session.rmdir(path)

    def mklink(self, src: str, dest: str):
        """
        Creates a symlink from dest->src
        """
        if self.session is None:
            raise paramiko.SSHException("Transport is not connected")
        self.session.symlink(src, dest)

    def rename(self, src: str, dest: str):
        """
        Move the file or folder 'src' to 'dest'
        Will overwrite dest if it exists
        """
        if self.session is None:
            raise paramiko.SSHException("Transport is not connected")
        try:
            self.session.posix_rename(src, dest)
        except IOError:
            self.session.rename(src, dest)

class RemoteSlurmBackend(AbstractSlurmBackend):
    """
    SLURM backend for interacting with a remote slurm node
    """

    @staticmethod
    def ssh_agent() -> typing.Optional[str]:
        """
        Ensures proper environment variables are set for the ssh agent
        Returns the current value of SSH_AUTH_SOCK or None, if the agent could
        not be located/started
        """
        if 'SSH_AUTH_SOCK' not in os.environ:
            proc = subprocess.run(
                'ssh-agent',
                shell=True,
                stdout=subprocess.PIPE
            )
            match = SSH_AGENT_PATTERN.search(proc.stdout.decode())
            if not match:
                return None
            os.environ['SSH_AUTH_SOCK'] = match.group(1)
        return os.environ['SSH_AUTH_SOCK']

    @staticmethod
    def add_key_to_agent(filepath: str):
        """
        Adds the requested filepath to the ssh agent
        This is useful for keys in formats not supported by paramiko/cryptography
        Mojave users: You will probably need to call this function on keys generated by mojave
        """
        if RemoteSlurmBackend.ssh_agent() is None:
            raise RuntimeError("Could not boot ssh agent")
        subprocess.check_call(
            'ssh-add {}'.format(filepath),
            shell=True,
            executable='/bin/bash'
        )

    def __init__(self, hostname: str, hard_reset_on_orch_init: bool = True, **kwargs: typing.Any):
        """
        Initializes the backend.
        No connection is established until the context is entered.
        provided arguments and keyword arguments are passed to paramiko.SSHClient.Connect
        """
        super().__init__(hard_reset_on_orch_init=hard_reset_on_orch_init)
        self.hostname = hostname
        self.__hostname = hostname
        self.__sshkwargs = {
            **{
                'timeout': 30,
                'banner_timeout': 30,
                'auth_timeout': 60
            },
            **{
                key:val for key,val in kwargs.items()
                if key != 'type'
            }
        }
        self._force_rekey = True
        self.client = paramiko.SSHClient()
        self.client.load_system_host_keys()
        self.__transports = []

    def load_config_args(self):
        """
        Parses the ssh config file and sets up this client's ssh arguments
        as specified by the config file.
        Paramiko is too stupid to read ssh config so we have to write this function
        """
        config_path = os.path.expanduser('~/.ssh/config')
        config = paramiko.SSHConfig()
        if os.path.isfile(config_path):
            with open(config_path) as r:
                config.parse(r)
        config = config.lookup(self.hostname)
        if 'hostname' in config:
            self.hostname = config['hostname']
        if 'port' in config:
            self.__sshkwargs['port'] = config['port']
        if 'user' in config:
            self.__sshkwargs['username'] = config['user']
        if 'identityfile' in config:
            self.__sshkwargs['key_filename'] = os.path.expanduser(config['identityfile'][0])
        if 'userknownhostsfile' in config:
            self.client.load_host_keys(config['userknownhostsfile'])
        if 'hostkeyalias' in config:
            host_keys = self.client.get_host_keys()
            if config['hostkeyalias'] in host_keys:
                host_keys[self.hostname] = host_keys[config['hostkeyalias']]
            else:
                warnings.warn("Requested HostKeyAlias not found. Switching to auto-add policy", stacklevel=2)
                self.client.set_missing_host_key_policy(IgnoreKeyPolicy)
        if 'key_filename' in self.__sshkwargs and ('allow_agent' not in self.__sshkwargs or self.__sshkwargs['allow_agent']):
            try:
                self.add_key_to_agent(self.__sshkwargs['key_filename'])
            except:
                warnings.warn("Unable to add specified key file to ssh agent. Mojave users may be unable to authenticate")

    def _invoke(self, command: str, pty: typing.Optional[bool] = False) -> typing.Tuple[paramiko.ChannelFile, paramiko.ChannelFile, paramiko.ChannelFile]:
        """
        Raw handle to exec_command
        """
        if self.client._transport is None:
            raise paramiko.SSHException("Client is not connected")
<<<<<<< HEAD
        try:
            return self.client.exec_command(command)
        except paramiko.ssh_exception.SSHException as e:
            if e.args == ('Key-exchange timed out waiting for key negotiation',):
                print("Rekey timeout. Restarting client. Open transports may be interrupted")
                reinit = []
                for t in self.__transports:
                    if t.session is not None:
                        t.__exit__()
                        reinit.append(t)
                self.__exit__()
                self.__enter__()
                for t in reinit:
                    t.__enter__()
                return self.client.exec_command(command)
            else:
                raise

    def early_rekey(self):
        if self._force_rekey:
            packetizer = self.client.get_transport().packetizer
            bytes_count = packetizer._Packetizer__received_bytes / packetizer.REKEY_BYTES
            packets_count = packetizer._Packetizer__received_packets / packetizer.REKEY_PACKETS
            if packets_count >= 0.8 or bytes_count >= 0.8:
                reinit = []
                for t in self.__transports:
                    if t.session is not None:
                        t.__exit__()
                        reinit.append(t)
                self.__exit__()
                self.__enter__()
                for t in reinit:
                    t.__enter__()
=======
        return self.client.exec_command(command, get_pty=pty)
>>>>>>> e177ffef

    def invoke(self, command: str, interactive: bool = False) -> typing.Tuple[int, typing.BinaryIO, typing.BinaryIO]:
        """
        Invoke an arbitrary command in the slurm console
        Returns a tuple containing (exit status, byte stream of standard out from the command, byte stream of stderr from the command).
        If interactive is True, stdin, stdout, and stderr should all be connected live to the user's terminal.
        NOTE: For interactive commands, we recommend you prefix your command with 'stty -echo &&' to disable echoing your input on stdout.
        EX: backend.invoke('stty -echo && python', True) would invoke an interactive python session without your input also appearing in stdout
        """
<<<<<<< HEAD
        self.early_rekey()
        raw_stdin, raw_stdout, raw_stderr = self._invoke(command)
=======
        raw_stdin, raw_stdout, raw_stderr = self._invoke(command, pty=interactive)
>>>>>>> e177ffef
        try:
            if interactive:
                return make_interactive(raw_stdout.channel)
            stdout = io.BytesIO(raw_stdout.read())
            stderr = io.BytesIO(raw_stderr.read())
            self.early_rekey()
            return raw_stdout.channel.recv_exit_status(), stdout, stderr
        except KeyboardInterrupt:
            print("Warning: Command will continue running on remote server as Paramiko has no way to interrupt commands", file=sys.stderr)
            raise

    def interactive_login(self) -> int:
        """
        Connects to the client interactively.
        Stdin/out/err will be connected directly, and
        Python will not have access to the streams
        Returns ssh's exit status
        """
        return subprocess.call(
            'ssh {}'.format(self.__hostname),
            shell=True,
            executable='/bin/bash'
        )

    def sbcast(self, localpath: str, remotepath: str, *slurmopts: str, **slurmparams: typing.Any):
        """
        Broadcasts the localpath (on the local filesystem)
        to all compute nodes at remotepath
        Additional arguments and keyword arguments provided are passed as slurm arguments to srun
        """
        command = 'sbcast {0} -- {1} {1}'.format(
            ArgumentHelper(*slurmopts, **slurmparams).commandline,
            remotepath
        )
        with self.transport() as transport:
            transport.send(localpath, remotepath)
            status, stdout, stderr = self.invoke(command)
            check_call(command, status, stdout, stderr)

    def disable_paramiko_rekey(self):
        """
        Disables the re-key feature of SSH2.
        Paramiko's implementation deadlocks during rekey (see paramiko #822).
        """
        warnings.warn(
            "User disabled paramiko rekey. An attacker may be able to read data in the SSH channel",
            stacklevel=2
        )
        __NEED_REKEY__ = self.client.get_transport().packetizer.need_rekey
        def need_rekey(*args, **kwargs):
            if __NEED_REKEY__(*args, **kwargs):
                warnings.warn(
                    "Supressing rekey request from paramiko to avoid deadlock. Current SSH channel should be considered insecure",
                    stacklevel=2
                )
                packetizer = self.client.get_transport().packetizer
                packetizer._Packetizer__need_rekey = False
                packetizer._Packetizer__received_bytes = 0
                packetizer._Packetizer__received_packets = 0
                packetizer._Packetizer__received_bytes_overflow = 0
                packetizer._Packetizer__received_packets_overflow = 0
            return False

        self.client.get_transport().packetizer.need_rekey = need_rekey
        self._force_rekey = False

    def __enter__(self):
        """
        Establishes a connection to the remote server
        """
        self.client.connect(self.hostname, **self.__sshkwargs)
        return self

    def __exit__(self, *args):
        """
        Closes the connection to the remote server
        """
        self.client.close()

    def transport(self) -> RemoteTransport:
        """
        Return a Transport object suitable for moving files between the
        SLURM cluster and the local filesystem
        """
        t = RemoteTransport(self.client)
        self.__transports.append(t)
        return t<|MERGE_RESOLUTION|>--- conflicted
+++ resolved
@@ -258,9 +258,8 @@
         """
         if self.client._transport is None:
             raise paramiko.SSHException("Client is not connected")
-<<<<<<< HEAD
         try:
-            return self.client.exec_command(command)
+            return self.client.exec_command(command, get_pty=pty)
         except paramiko.ssh_exception.SSHException as e:
             if e.args == ('Key-exchange timed out waiting for key negotiation',):
                 print("Rekey timeout. Restarting client. Open transports may be interrupted")
@@ -273,7 +272,7 @@
                 self.__enter__()
                 for t in reinit:
                     t.__enter__()
-                return self.client.exec_command(command)
+                return self.client.exec_command(command, get_pty=pty)
             else:
                 raise
 
@@ -292,9 +291,6 @@
                 self.__enter__()
                 for t in reinit:
                     t.__enter__()
-=======
-        return self.client.exec_command(command, get_pty=pty)
->>>>>>> e177ffef
 
     def invoke(self, command: str, interactive: bool = False) -> typing.Tuple[int, typing.BinaryIO, typing.BinaryIO]:
         """
@@ -304,12 +300,8 @@
         NOTE: For interactive commands, we recommend you prefix your command with 'stty -echo &&' to disable echoing your input on stdout.
         EX: backend.invoke('stty -echo && python', True) would invoke an interactive python session without your input also appearing in stdout
         """
-<<<<<<< HEAD
         self.early_rekey()
-        raw_stdin, raw_stdout, raw_stderr = self._invoke(command)
-=======
         raw_stdin, raw_stdout, raw_stderr = self._invoke(command, pty=interactive)
->>>>>>> e177ffef
         try:
             if interactive:
                 return make_interactive(raw_stdout.channel)
