import abc
import os
import sys
import typing
import glob
import shlex
import tempfile
import subprocess
import traceback
import shutil
import warnings
import crayons
from uuid import uuid4
from collections import namedtuple
from contextlib import ExitStack, contextmanager
from ..backends import AbstractSlurmBackend, AbstractTransport, LocalSlurmBackend
from ..utils import get_default_gcp_project, check_call
from hound.client import _getblob_bucket
from agutil import status_bar

Localization = namedtuple("Localization", ['type', 'path'])
# types: stream, download, None
# indicates what kind of action needs to be taken during job startup

PathType = namedtuple(
    'PathType',
    ['localpath', 'controllerpath', 'computepath']
)

class AbstractLocalizer(abc.ABC):
    """
    Base class for localization.
    """
    requester_pays = {}

    def __init__(
        self, backend: AbstractSlurmBackend, transfer_bucket: typing.Optional[str] = None,
        common: bool = True, staging_dir: str = None, mount_path: str = None,
        project: typing.Optional[str] = None, **kwargs
    ):
        """
        Initializes the Localizer using the given transport.
        Localizer assumes that the SLURMBackend is connected and functional during
        the localizer's entire life cycle.
        If staging_dir is not provided, a random directory is chosen
        """
        self.transfer_bucket = transfer_bucket
        if transfer_bucket is not None and self.transfer_bucket.startswith('gs://'):
            self.transfer_bucket = self.transfer_bucket[5:]
        self.backend = backend
        self.common = common
        self.common_inputs = set()
        self.__sbcast = False
        if staging_dir == 'SBCAST':
            # FIXME: This doesn't actually do anything yet
            # If sbcast is true, then localization needs to use backend.sbcast to move files to the remote system
            # Not sure at all how delocalization would work
            self.__sbcast = True
            staging_dir = None
        self.staging_dir = staging_dir if staging_dir is not None else str(uuid4())
        self._local_dir = tempfile.TemporaryDirectory()
        self.local_dir = self._local_dir.name
        # FIXME: This doesn't actually make sense. Unless we assume staging_dir == mount_path, then transport.normpath gives an inaccurate mount_path
        with self.backend.transport() as transport:
            self.mount_path = transport.normpath(mount_path if mount_path is not None else self.staging_dir)
            # if transport.isdir(self.staging_dir) and not force:
            #     raise FileExistsError("{} already exists. Supply force=True to override".format(
            #         self.staging_dir
            #     ))
        self.inputs = {} # {jobId: {inputName: (handle type, handle value)}}
        self.clean_on_exit = True
        self.project = project if project is not None else get_default_gcp_project()

    def get_requester_pays(self, path: str) -> bool:
        """
        Returns True if the requested gs:// object or bucket resides in a
        requester pays bucket
        """
        if path.startswith('gs://'):
            path = path[5:]
        bucket = path.split('/')[0]
        if bucket not in self.requester_pays:
            command = 'gsutil ls gs://{}'.format(path)
            try:
                # We check on the remote host because scope differences may cause
                # a requester pays bucket owned by this account to require -u on the controller
                # better safe than sorry
                rc, sout, serr = self.backend.invoke(command)
                self.requester_pays[bucket] = len([line for line in serr.readlines() if b'requester pays bucket but no user project provided' in line]) >= 1
            except subprocess.CalledProcessError:
                pass
        return bucket in self.requester_pays and self.requester_pays[bucket]

    @contextmanager
    def transport_context(self, transport: typing.Optional[AbstractTransport] = None) -> typing.ContextManager[AbstractTransport]:
        """
        Opens a file transport in the context.
        If an existing transport is provided, it is passed through
        If None (default) is provided, a new transport is opened, and closed after the context
        """
        with ExitStack() as stack:
            if transport is None:
                transport = stack.enter_context(self.backend.transport())
            yield transport

    def environment(self, location: str) -> typing.Dict[str, str]:
        """
        Returns environment variables relative to the given location.
        Location must be one of {"local", "controller", "compute"}
        """
        if location not in {"local", "controller", "compute"}:
            raise ValueError('location must be one of {"local", "controller", "compute"}')
        if location == 'local':
            return {
                'CANINE_ROOT': self.local_dir,
                'CANINE_COMMON': os.path.join(self.local_dir, 'common'),
                'CANINE_OUTPUT': os.path.join(self.local_dir, 'outputs'), #outputs/jobid/outputname/...files...
                'CANINE_JOBS': os.path.join(self.local_dir, 'jobs'),
            }
        elif location == "controller":
            return {
                'CANINE_ROOT': self.staging_dir,
                'CANINE_COMMON': os.path.join(self.staging_dir, 'common'),
                'CANINE_OUTPUT': os.path.join(self.staging_dir, 'outputs'), #outputs/jobid/outputname/...files...
                'CANINE_JOBS': os.path.join(self.staging_dir, 'jobs'),
            }
        elif location == "compute":
            return {
                'CANINE_ROOT': self.mount_path,
                'CANINE_COMMON': os.path.join(self.mount_path, 'common'),
                'CANINE_OUTPUT': os.path.join(self.mount_path, 'outputs'),
                'CANINE_JOBS': os.path.join(self.mount_path, 'jobs'),
            }
    def gs_dircp(self, src: str, dest: str, context: str, transport: typing.Optional[AbstractTransport] = None):
        """
        gs_copy for directories
        context must be one of {'local', 'remote'}, which specifies
        where the command should be run
        When uploading to gs://, the destination gs:// director does not have to exist
        When downloading from gs:// the destination directory does not have to exist,
        but its parent does
        """
        assert context in {'local', 'remote'}
        gs_obj = src if src.startswith('gs://') else dest
        if not dest.startswith('gs://'):
            # Download
            if context == 'remote':
                with self.transport_context(transport) as transport:
                    if not transport.exists(dest):
                        transport.makedirs(dest)
            else:
                if not os.path.exists(dest):
                    os.makedirs(dest)
        if not src.startswith('gs://'):
            # Upload
            # Fix empty dirs by touching a file
            # Won't fix nested directory structure containing empty dirs,
            # but it seems inefficient to walk and touch directories
            if context == 'remote':
                self.backend.invoke('touch {}/.canine_dir_marker'.format(src))
            else:
                subprocess.run(['touch', '{}/.canine_dir_marker'.format(src)])
        command = "gsutil -m -o GSUtil:check_hashes=if_fast_else_skip -o GSUtil:parallel_composite_upload_threshold=150M {} cp -r {} {}".format(
            '-u {}'.format(self.project) if self.get_requester_pays(gs_obj) else '',
            src,
            dest
        )
        if context == 'remote':
            # Invoke interactively
            rc, sout, serr = self.backend.invoke(command, True)
            check_call(command, rc, sout, serr)
        else:
            subprocess.check_call(command, shell=True)
        if not dest.startswith('gs://'):
            # Clean up .dir file
            if context == 'remote':
                self.backend.invoke('rm -f {}/*/.canine_dir_marker'.format(dest))
            else:
                subprocess.run(['rm', '-f', '{}/*/.canine_dir_marker'.format(dest)])

    def gs_copy(self, src: str, dest: str, context: str):
        """
        Copy a google storage (gs://) object
        context must be one of {'local', 'remote'}, which specifies
        where the command should be run
        When uploading to gs://, the destination gs:// directory does not have to exist
        When downloading from gs:// the destination parent directory must exist
        """
        assert context in {'local', 'remote'}
        gs_obj = src if src.startswith('gs://') else dest
        try:
            components = gs_obj[5:].split('/')
            bucket = _getblob_bucket(None, components[0], None)
            blobs = {
                blob.name
                for page in bucket.list_blobs(prefix='/'.join(components[1:]), fields='items/name,nextPageToken').pages
                for blob in page
            }
            if len([blob for blob in blobs if blob == '/'.join(components[1:])]) == 0:
                # This is a directory
                print("Copying directory:", gs_obj)
                return self.gs_dircp(src, os.path.dirname(dest), context)
        except:
            # If there is an exception, or the above condition is false
            # Procede as a regular gs_copy
            traceback.print_exc()

        command = "gsutil -o GSUtil:check_hashes=if_fast_else_skip -o GSUtil:parallel_composite_upload_threshold=150M {} cp {} {}".format(
            '-u {}'.format(self.project) if self.get_requester_pays(gs_obj) else '',
            src,
            dest
        )
        if context == 'remote':
            rc, sout, serr = self.backend.invoke(command, True)
            check_call(command, rc, sout, serr)
        else:
            subprocess.check_call(command, shell=True)

    def sendtree(self, src: str, dest: str, transport: typing.Optional[AbstractTransport] = None, exist_okay=False):
        """
        Transfers the given local folder to the given remote destination.
        Source must be a local folder, and destination must not exist
        """
        if isinstance(self.backend, LocalSlurmBackend):
            if exist_okay:
                print("exist_okay not supported by LocalSlurmBackend", file=sys.stderr)
            return shutil.copytree(src, dest)
        with self.transport_context(transport) as transport:
            if not os.path.isdir(src):
                raise ValueError("Not a directory: "+src)
            if transport.exists(dest) and not exist_okay:
                raise ValueError("Destination already exists: "+dest)
            dest = transport.normpath(dest)
            if self.transfer_bucket is not None:
                print("Transferring through bucket", self.transfer_bucket)
                path = os.path.join(str(uuid4()), os.path.basename(dest))
                self.gs_dircp(
                    src,
                    'gs://{}/{}'.format(self.transfer_bucket, path),
                    'local',
                    transport=transport
                )
                if not transport.isdir(os.path.dirname(dest)):
                    transport.makedirs(os.path.dirname(dest))
                try:
                    self.gs_dircp(
                        'gs://{}/{}'.format(self.transfer_bucket, path),
                        os.path.dirname(dest),
                        'remote',
                        transport=transport
                    )
                except:
                    print(
                        crayons.red("ERROR:", bold=True),
                        "Failed to download the data on the remote system."
                        "Your files are still saved in",
                        'gs://{}/{}'.format(self.transfer_bucket, path),
                        file=sys.stderr
                    )
                    raise
                cmd = "gsutil -m {} rm -r gs://{}/{}".format(
                    '-u {}'.format(self.project) if self.get_requester_pays(self.transfer_bucket) else '',
                    self.transfer_bucket,
                    os.path.dirname(path),
                )
                print(cmd)
                subprocess.check_call(
                    cmd,
                    shell=True
                )
            else:
                print("Transferring directly over SFTP")
                transport.sendtree(src, dest)

    def receivetree(self, src: str, dest: str, transport: typing.Optional[AbstractTransport] = None, exist_okay=False):
        """
        Transfers the given remote folder to the given local destination.
        Source must be a remote folder, and dest must not exist
        """
        if isinstance(self.backend, LocalSlurmBackend):
            if exist_okay:
                print("exist_okay not supported by LocalSlurmBackend", file=sys.stderr)
            return shutil.copytree(src, dest)
        with self.transport_context(transport) as transport:
            if not transport.isdir(src):
                raise ValueError("Not a directory: "+src)
            if os.path.exists(dest) and not exist_okay:
                raise ValueError("Destination already exists: "+dest)
            dest = os.path.abspath(dest)
            if self.transfer_bucket is not None:
                print("Transferring through bucket", self.transfer_bucket)
                path = os.path.join(str(uuid4()), os.path.basename(dest))
                self.gs_dircp(
                    src,
                    'gs://{}/{}'.format(self.transfer_bucket, path),
                    'remote',
                    transport=transport
                )
                if not os.path.isdir(os.path.dirname(dest)):
                    os.makedirs(os.path.dirname(dest))
                try:
                    self.gs_dircp(
                        'gs://{}/{}'.format(self.transfer_bucket, path),
                        os.path.dirname(dest),
                        'local',
                        transport=transport
                    )
                except:
                    print(
                        crayons.red("ERROR:", bold=True),
                        "Failed to download the data on the local system."
                        "Your files are still saved in",
                        'gs://{}/{}'.format(self.transfer_bucket, path),
                        file=sys.stderr
                    )
                    raise
                cmd = "gsutil -m {} rm -r gs://{}/{}".format(
                    '-u {}'.format(self.project) if self.get_requester_pays(self.transfer_bucket) else '',
                    self.transfer_bucket,
                    os.path.dirname(path),
                )
                print(cmd)
                subprocess.check_call(
                    cmd,
                    shell=True
                )
            else:
                print("Transferring directly over SFTP")
                transport.receivetree(src, dest)

    def reserve_path(self, *args: typing.Any) -> PathType:
        """
        Takes any number of path components, relative to the CANINE_ROOT directory
        Returns a PathType object which can be used to view the path relative to
        local, compute, or controller contexts
        """
        return PathType(
            os.path.join(self.environment('local')['CANINE_ROOT'], *(str(component) for component in args)),
            os.path.join(self.environment('controller')['CANINE_ROOT'], *(str(component) for component in args)),
            os.path.join(self.environment('compute')['CANINE_ROOT'], *(str(component) for component in args))
        )

    def delocalize(self, patterns: typing.Dict[str, str], output_dir: str = 'canine_output') -> typing.Dict[str, typing.Dict[str, str]]:
        """
        Delocalizes output from all jobs
        """
        self.receivetree(
            self.environment('controller')['CANINE_OUTPUT'],
            output_dir,
            exist_okay=True
        )
        output_files = {}
        for jobId in os.listdir(output_dir):
            start_dir = os.path.join(output_dir, jobId)
            if not os.path.isdir(start_dir):
                continue
            output_files[jobId] = {}
            for outputname in os.listdir(start_dir):
                dirpath = os.path.join(start_dir, outputname)
                if os.path.isdir(dirpath):
                    if outputname not in patterns:
                        warnings.warn("Detected output directory {} which was not declared".format(dirpath))
                    output_files[jobId][outputname] = glob.glob(os.path.join(dirpath, patterns[outputname]))
                elif outputname in {'stdout', 'stderr'} and os.path.isfile(dirpath):
                    output_files[jobId][outputname] = [dirpath]
        return output_files

    def pick_common_inputs(self, inputs: typing.Dict[str, typing.Dict[str, str]], overrides: typing.Dict[str, typing.Optional[str]], transport: typing.Optional[AbstractTransport] = None) -> typing.Dict[str, str]:
        """
        Scans input configuration and overrides to choose inputs which should be treated as common.
        Returns the dictionary of common inputs {input path: common path}
        """
        with self.transport_context(transport) as transport:
            self.common_inputs = set()
            seen = set()
            for jobId, values in inputs.items():
                for arg, path in values.items():
                    if path in seen and (arg not in overrides or overrides[arg] == 'common'):
                        self.common_inputs.add(path)
                    if arg in overrides and overrides[arg] == 'common':
                        self.common_inputs.add(path)
                    seen.add(path)
            common_dests = {}
            for path in self.common_inputs:
                if path.startswith('gs://') or os.path.exists(path):
                    common_dests[path] = self.reserve_path('common', os.path.basename(os.path.abspath(path)))
                    self.localize_file(path, common_dests[path], transport=transport)
#                else:
#                    print("Could not handle common file", path, file=sys.stderr)
            return {key: value for key, value in common_dests.items()}

    def finalize_staging_dir(self, jobs: typing.Iterable[str], transport: typing.Optional[AbstractTransport] = None) -> str:
        """
        Finalizes the staging directory by building any missing directory trees
        (such as those dropped during transfer for being empty).
        Returns the absolute path of the remote staging directory on the controller node.
        """
        controller_env = self.environment('controller')
        with self.transport_context(transport) as transport:
            if not transport.isdir(controller_env['CANINE_COMMON']):
                transport.mkdir(controller_env['CANINE_COMMON'])
            if not transport.isdir(controller_env['CANINE_JOBS']):
                transport.mkdir(controller_env['CANINE_JOBS'])
            if len(jobs) and not transport.isdir(controller_env['CANINE_OUTPUT']):
                transport.mkdir(controller_env['CANINE_OUTPUT'])
            return transport.normpath(self.staging_dir)

    def prepare_job_inputs(self, jobId: str, job_inputs: typing.Dict[str, str], common_dests: typing.Dict[str, str], overrides: typing.Dict[str, typing.Optional[str]], transport: typing.Optional[AbstractTransport] = None):
        """
        Prepares job-specific inputs.
        Fills self.inputs[jobId] with Localization objects for each input
        """
        if 'CANINE_JOB_ALIAS' in job_inputs and 'CANINE_JOB_ALIAS' not in overrides:
            overrides['CANINE_JOB_ALIAS'] = None
        with self.transport_context(transport) as transport:
            self.inputs[jobId] = {}
            for arg, value in job_inputs.items():
                mode = overrides[arg] if arg in overrides else False
                if value in common_dests or mode == 'common':
                    # common override already handled
                    # No localization needed, already copied
                    self.inputs[jobId][arg] = Localization(None, common_dests[value])
                elif mode is not False:
                    if mode == 'stream':
                        if not value.startswith('gs://'):
                            print("Ignoring 'stream' override for", arg, "with value", value, "and localizing now", file=sys.stderr)
                            self.inputs[jobId][arg] = Localization(
                                None,
                                self.reserve_path('jobs', jobId, 'inputs', os.path.basename(os.path.abspath(value)))
                            )
                            self.localize_file(
                                value,
                                self.inputs[jobId][arg].path,
                                transport=transport
                            )
                        else:
                            self.inputs[jobId][arg] = Localization(
                                'stream',
                                value
                            )
                    elif mode in ['localize', 'symlink']:
                        self.inputs[jobId][arg] = Localization(
                            None,
                            self.reserve_path('jobs', jobId, 'inputs', os.path.basename(os.path.abspath(value)))
                        )
                        self.localize_file(
                            value,
                            self.inputs[jobId][arg].path,
                            transport=transport
                        )
                    elif mode == 'delayed':
                        if not value.startswith('gs://'):
                            print("Ignoring 'delayed' override for", arg, "with value", value, "and localizing now", file=sys.stderr)
                            self.inputs[jobId][arg] = Localization(
                                None,
                                self.reserve_path('jobs', jobId, 'inputs', os.path.basename(os.path.abspath(value)))
                            )
                            self.localize_file(
                                value,
                                self.inputs[jobId][arg].path,
                                transport=transport
                            )
                        else:
                            self.inputs[jobId][arg] = Localization(
                                'download',
                                value
                            )
                    elif mode is None or mode == 'null':
                        # Do not reserve path here
                        # null override treats input as string
                        self.inputs[jobId][arg] = Localization(None, value)
                    else:
                        raise ValueError("Invalid override option [{}]".format(mode))
                else:
                    if os.path.exists(value) or value.startswith('gs://'):
                        remote_path = self.reserve_path('jobs', jobId, 'inputs', os.path.basename(os.path.abspath(value)))
                        self.localize_file(value, remote_path, transport=transport)
                        value = remote_path
                    self.inputs[jobId][arg] = Localization(
                        None,
                        # value will either be a PathType, if localized above,
                        # or an unchanged string if not handled
                        value
                    )

    def job_setup_teardown(self, jobId: str, patterns: typing.Dict[str, str]) -> typing.Tuple[str, str]:
        """
        Returns a tuple of (setup script, teardown script) for the given job id.
        Must call after pre-scanning inputs
        """
        job_vars = []
        exports = []
        extra_tasks = [
            'if [[ -d $CANINE_JOB_INPUTS ]]; then cd $CANINE_JOB_INPUTS; fi'
        ]
        compute_env = self.environment('compute')
        for key, val in self.inputs[jobId].items():
            if val.type == 'stream':
                job_vars.append(shlex.quote(key))
                dest = self.reserve_path('jobs', jobId, 'inputs', os.path.basename(os.path.abspath(val.path)))
                extra_tasks += [
<<<<<<< HEAD
                    'gsutil ls {} > /dev/null'.format(dest.computepath),
=======
                    'gsutil ls {} > /dev/null'.format(shlex.quote(val.path)),
>>>>>>> c4cde623
                    'if [[ -e {0} ]]; then rm {0}; fi'.format(dest.computepath),
                    'mkfifo {}'.format(dest.computepath),
                    "gsutil {} cat {} > {} &".format(
                        '-u {}'.format(shlex.quote(self.project)) if self.get_requester_pays(val.path) else '',
                        shlex.quote(val.path),
                        dest.computepath
                    )
                ]
                exports.append('export {}="{}"'.format(
                    key,
                    dest.computepath
                ))
            elif val.type == 'download':
                job_vars.append(shlex.quote(key))
                dest = self.reserve_path('jobs', jobId, 'inputs', os.path.basename(os.path.abspath(val.path)))
                extra_tasks += [
                    "if [[ ! -e {2}.fin ]]; then gsutil {0} -o GSUtil:check_hashes=if_fast_else_skip cp {1} {2} && touch {2}.fin; fi".format(
                        '-u {}'.format(shlex.quote(self.project)) if self.get_requester_pays(val.path) else '',
                        shlex.quote(val.path),
                        dest.computepath
                    )
                ]
                exports.append('export {}="{}"'.format(
                    key,
                    dest.computepath
                ))
            elif val.type is None:
                job_vars.append(shlex.quote(key))
                exports.append('export {}={}'.format(
                    key,
                    shlex.quote(val.path.computepath if isinstance(val.path, PathType) else val.path)
                ))
            else:
                print("Unknown localization command:", val.type, "skipping", key, val.path, file=sys.stderr)
        setup_script = '\n'.join(
            line.rstrip()
            for line in [
                '#!/bin/bash',
                'set -e',
                'export CANINE_JOB_VARS={}'.format(':'.join(job_vars)),
                'export CANINE_JOB_INPUTS="{}"'.format(os.path.join(compute_env['CANINE_JOBS'], jobId, 'inputs')),
                'export CANINE_JOB_ROOT="{}"'.format(os.path.join(compute_env['CANINE_JOBS'], jobId, 'workspace')),
                'export CANINE_JOB_SETUP="{}"'.format(os.path.join(compute_env['CANINE_JOBS'], jobId, 'setup.sh')),
                'export CANINE_JOB_TEARDOWN="{}"'.format(os.path.join(compute_env['CANINE_JOBS'], jobId, 'teardown.sh')),
                'mkdir -p $CANINE_JOB_INPUTS',
                'mkdir -p $CANINE_JOB_ROOT',
            ] + exports + extra_tasks
        ) + '\ncd $CANINE_JOB_ROOT\nset +e\n'
        teardown_script = '\n'.join(
            line.rstrip()
            for line in [
                '#!/bin/bash',
                'if [[ -d {0} ]]; then cd {0}; fi'.format(os.path.join(compute_env['CANINE_JOBS'], jobId, 'workspace')),
                # 'mv ../stderr ../stdout .',
                'if which python3 2>/dev/null >/dev/null; then python3 {0} {1} {2} {3}; else python {0} {1} {2} {3}; fi'.format(
                    os.path.join(compute_env['CANINE_ROOT'], 'delocalization.py'),
                    compute_env['CANINE_OUTPUT'],
                    jobId,
                    ' '.join(
                        '-p {} {}'.format(name, shlex.quote(pattern))
                        for name, pattern in patterns.items()
                    )
                ),
            ]
        )
        return setup_script, teardown_script

    @abc.abstractmethod
    def __enter__(self):
        """
        Enter localizer context.
        May take any setup action required
        """
        pass

    def __exit__(self, *args):
        """
        Exit localizer context
        May take any cleanup action required
        """
        if self._local_dir is not None:
            self._local_dir.cleanup()
        if self.clean_on_exit:
            try:
                with self.backend.transport() as transport:
                    transport.rmdir(self.staging_dir)
            except:
                pass

    @abc.abstractmethod
    def localize_file(self, src: str, dest: PathType, transport: typing.Optional[AbstractTransport] = None):
        """
        Localizes the given file.
        """
        pass

    @abc.abstractmethod
    def localize(self, inputs: typing.Dict[str, typing.Dict[str, str]], patterns: typing.Dict[str, str], overrides: typing.Optional[typing.Dict[str, typing.Optional[str]]] = None) -> str:
        """
        3 phase task:
        1) Pre-scan inputs to determine proper localization strategy for all inputs
        2) Begin localizing job inputs. For each job, check the predetermined strategy
        and set up the job's setup and teardown scripts
        3) Finally, finalize the localization. This may include broadcasting the
        staging directory or copying a batch of gsutil files
        Returns the remote staging directory, which is now ready for final startup
        """
        pass<|MERGE_RESOLUTION|>--- conflicted
+++ resolved
@@ -499,11 +499,7 @@
                 job_vars.append(shlex.quote(key))
                 dest = self.reserve_path('jobs', jobId, 'inputs', os.path.basename(os.path.abspath(val.path)))
                 extra_tasks += [
-<<<<<<< HEAD
-                    'gsutil ls {} > /dev/null'.format(dest.computepath),
-=======
                     'gsutil ls {} > /dev/null'.format(shlex.quote(val.path)),
->>>>>>> c4cde623
                     'if [[ -e {0} ]]; then rm {0}; fi'.format(dest.computepath),
                     'mkfifo {}'.format(dest.computepath),
                     "gsutil {} cat {} > {} &".format(
